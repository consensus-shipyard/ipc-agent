--- conflicted
+++ resolved
@@ -6,18 +6,11 @@
 pub mod create;
 mod subnet;
 
-<<<<<<< HEAD
-use crate::config::ReloadableConfig;
-use crate::jsonrpc::JsonRpcClientImpl;
-use crate::server::create::CreateSubnetHandler;
-use crate::server::handlers::config::ReloadConfigHandler;
-use crate::server::handlers::subnet::SubnetManagerPool;
-=======
 use crate::config::json_rpc_methods;
 use crate::config::ReloadableConfig;
 use crate::server::create::CreateSubnetHandler;
 use crate::server::handlers::config::ReloadConfigHandler;
->>>>>>> 6f7b8eda
+use crate::server::handlers::subnet::SubnetManagerPool;
 use crate::server::JsonRPCRequestHandler;
 use anyhow::{anyhow, Result};
 pub use create::{CreateSubnetParams, CreateSubnetResponse};
@@ -29,11 +22,7 @@
 
 /// A util enum to avoid Box<dyn> mess in Handlers struct
 enum HandlerWrapper {
-<<<<<<< HEAD
-    CreateSubnet(CreateSubnetHandler<JsonRpcClientImpl>),
-=======
     CreateSubnet(CreateSubnetHandler),
->>>>>>> 6f7b8eda
     ReloadConfig(ReloadConfigHandler),
 }
 
@@ -55,28 +44,20 @@
     pub fn new(config_path_string: String) -> Result<Self> {
         let mut handlers = HashMap::new();
 
-<<<<<<< HEAD
         let config = Arc::new(ReloadableConfig::new(config_path_string.clone())?);
-        let config_handler = HandlerWrapper::ReloadConfig(ReloadConfigHandler::new(
-            config.clone(),
-            config_path_string,
-        ));
-        handlers.insert(String::from("reload_config"), config_handler);
+        handlers.insert(
+            String::from(json_rpc_methods::RELOAD_CONFIG),
+            HandlerWrapper::ReloadConfig(ReloadConfigHandler::new(
+                config.clone(),
+                config_path_string,
+            )),
+        );
 
         let pool = Arc::new(SubnetManagerPool::from_reload_config(config));
-        let create_subnet = HandlerWrapper::CreateSubnet(CreateSubnetHandler::new(pool));
-        handlers.insert(String::from("create_subnet"), create_subnet);
-=======
-        let create_subnet = HandlerWrapper::CreateSubnet(CreateSubnetHandler {});
-        handlers.insert(String::from(json_rpc_methods::CREATE_SUBNET), create_subnet);
-
-        let config = ReloadableConfig::new(config_path_string.clone())?;
-        let reload_config = HandlerWrapper::ReloadConfig(ReloadConfigHandler::new(
-            Arc::new(config),
-            config_path_string,
-        ));
-        handlers.insert(String::from(json_rpc_methods::RELOAD_CONFIG), reload_config);
->>>>>>> 6f7b8eda
+        handlers.insert(
+            String::from(json_rpc_methods::CREATE_SUBNET),
+            HandlerWrapper::CreateSubnet(CreateSubnetHandler::new(pool)),
+        );
 
         Ok(Self { handlers })
     }
