// Copyright 2022-2023 Protocol Labs
// SPDX-License-Identifier: MIT
//! The module contains the handlers implementation for the json rpc server.

mod config;
pub mod create;

<<<<<<< HEAD
use crate::config::json_rpc_methods;
=======
use crate::config::ReloadableConfig;
>>>>>>> 020bfa0e
use crate::server::create::CreateSubnetHandler;
use crate::server::handlers::config::ReloadConfigHandler;
use crate::server::JsonRPCRequestHandler;
use anyhow::{anyhow, Result};
pub use create::{CreateSubnetParams, CreateSubnetResponse};
use serde_json::Value;
use std::collections::HashMap;
use std::sync::Arc;

pub type Method = String;

/// A util enum to avoid Box<dyn> mess in Handlers struct
enum HandlerWrapper {
    CreateSubnet(CreateSubnetHandler),
    ReloadConfig(ReloadConfigHandler),
}

/// The collection of all json rpc handlers
pub struct Handlers {
    handlers: HashMap<Method, HandlerWrapper>,
}

impl Handlers {
    /// We test the handlers separately and individually instead of from the handlers.
    /// Convenient method for json rpc to test routing.
    #[cfg(test)]
    pub fn empty_handlers() -> Self {
        Self {
            handlers: HashMap::new(),
        }
    }

    pub fn new(config_path_string: String) -> Result<Self> {
        let mut handlers = HashMap::new();

        let create_subnet = HandlerWrapper::CreateSubnet(CreateSubnetHandler {});
        handlers.insert(String::from(json_rpc_methods::CREATE_SUBNET), create_subnet);

        let config = ReloadableConfig::new(config_path_string.clone())?;
        let reload_config = HandlerWrapper::ReloadConfig(ReloadConfigHandler::new(
            Arc::new(config),
            config_path_string,
        ));
        handlers.insert(String::from("reload_config"), reload_config);

        Ok(Self { handlers })
    }

    pub async fn handle(&self, method: Method, params: Value) -> Result<Value> {
        if let Some(wrapper) = self.handlers.get(&method) {
            match wrapper {
                HandlerWrapper::CreateSubnet(handler) => {
                    let r = handler.handle(serde_json::from_value(params)?).await?;
                    Ok(serde_json::to_value(r)?)
                }
                HandlerWrapper::ReloadConfig(handler) => {
                    handler.handle(serde_json::from_value(params)?).await?;
                    Ok(serde_json::to_value(())?)
                }
            }
        } else {
            Err(anyhow!("method not supported"))
        }
    }
}<|MERGE_RESOLUTION|>--- conflicted
+++ resolved
@@ -5,11 +5,8 @@
 mod config;
 pub mod create;
 
-<<<<<<< HEAD
 use crate::config::json_rpc_methods;
-=======
 use crate::config::ReloadableConfig;
->>>>>>> 020bfa0e
 use crate::server::create::CreateSubnetHandler;
 use crate::server::handlers::config::ReloadConfigHandler;
 use crate::server::JsonRPCRequestHandler;
@@ -53,7 +50,7 @@
             Arc::new(config),
             config_path_string,
         ));
-        handlers.insert(String::from("reload_config"), reload_config);
+        handlers.insert(String::from(json_rpc_methods::RELOAD_CONFIG), reload_config);
 
         Ok(Self { handlers })
     }
