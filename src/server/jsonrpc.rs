--- conflicted
+++ resolved
@@ -6,11 +6,9 @@
 use crate::server::response::{JSONRPCError, JSONRPCErrorResponse, JSONRPCResultResponse};
 use crate::server::Handlers;
 use bytes::Bytes;
-<<<<<<< HEAD
+
 use fvm_shared::address::set_current_network;
-=======
 use std::sync::Arc;
->>>>>>> 958e0993
 use warp::http::StatusCode;
 use warp::reject::Reject;
 use warp::reply::with_status;
@@ -51,18 +49,13 @@
             self.config.server.json_rpc_address
         );
 
-<<<<<<< HEAD
         // need to set network, otherwise Address::from_str will throw error.
         set_current_network(self.config.server.network);
 
         let handlers = Arc::new(Handlers::new(self.config.subnets.clone()));
-        warp::serve(json_rpc_filter(handlers)).run(self.config.server.json_rpc_address).await;
-=======
-        let handlers = Arc::new(Handlers::new());
         warp::serve(json_rpc_filter(handlers))
             .run(self.config.server.json_rpc_address)
             .await;
->>>>>>> 958e0993
     }
 }
 
@@ -154,16 +147,11 @@
 
 #[cfg(test)]
 mod tests {
-<<<<<<< HEAD
-    use std::collections::HashMap;
-    use std::sync::Arc;
-    use crate::server::jsonrpc::{ArcHandlers, json_rpc_filter, JSONRPCResultResponse};
-=======
     use crate::config::{JSON_RPC_ENDPOINT, JSON_RPC_VERSION};
     use crate::server::jsonrpc::{json_rpc_filter, ArcHandlers, JSONRPCResultResponse};
->>>>>>> 958e0993
     use crate::server::request::JSONRPCRequest;
     use crate::server::Handlers;
+    use std::collections::HashMap;
     use std::sync::Arc;
     use warp::http::StatusCode;
 
