--- conflicted
+++ resolved
@@ -305,11 +305,7 @@
 impl LotusJsonRPCClient<JsonRpcClientImpl> {
     /// A constructor that returns a `LotusJsonRPCClient` from a `Subnet`. The returned
     /// `LotusJsonRPCClient` makes requests to the URL defined in the `Subnet`.
-<<<<<<< HEAD
-    pub(crate) fn from_subnet(subnet: &Subnet) -> Self {
-=======
     pub fn from_subnet(subnet: &Subnet) -> Self {
->>>>>>> 28b115eb
         let url = subnet.jsonrpc_api_http.clone();
         let auth_token = subnet.auth_token.as_deref();
         let jsonrpc_client = JsonRpcClientImpl::new(url, auth_token);
