--- conflicted
+++ resolved
@@ -38,12 +38,7 @@
     /// Id of the subnet.
     pub id: SubnetID,
     /// Collateral staked in the subnet.
-<<<<<<< HEAD
-    #[serde(rename = "stake")]
-    pub collateral: TokenAmount,
-=======
     pub stake: TokenAmount,
->>>>>>> fc97f950
     /// Circulating supply available in the subnet.
     pub circ_supply: TokenAmount,
     /// State of the Subnet (Initialized, Active, Killed)
