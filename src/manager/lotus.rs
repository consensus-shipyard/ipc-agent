use std::collections::HashMap;

use crate::jsonrpc::JsonRpcClient;
use crate::lotus::{LotusClient, LotusJsonRPCClient, MpoolPushMessage, StateWaitMsgResponse};
use anyhow::{anyhow, Result};
use async_trait::async_trait;
use cid::Cid;
use fil_actors_runtime::{builtin::singletons::INIT_ACTOR_ADDR, cbor};
<<<<<<< HEAD
use fvm_shared::{address::Address, econ::TokenAmount, MethodNum};
=======
use fil_actors_runtime::types::{INIT_EXEC_METHOD_NUM, InitExecParams, InitExecReturn};
use fvm_shared::{address::Address, econ::TokenAmount};
>>>>>>> c753b5f3
use ipc_gateway::Checkpoint;
use ipc_sdk::subnet_id::SubnetID;
use ipc_subnet_actor::{ConstructParams, JoinParams, types::MANIFEST_ID};
use super::subnet::{SubnetInfo, SubnetManager};

pub struct LotusSubnetManager<T: JsonRpcClient> {
    lotus_client: LotusJsonRPCClient<T>,
}

#[async_trait]
impl<T: JsonRpcClient + Send + Sync> SubnetManager for LotusSubnetManager<T> {
    async fn create_subnet(&self, from: Address, params: ConstructParams) -> Result<Address> {
        if !self.is_network_match(&params.parent).await? {
            return Err(anyhow!("subnet actor being deployed in the wrong parent network, parent network names do not match"));
        }

        let exec_params = InitExecParams {
            code_cid: self.get_subnet_actor_code_cid().await?,
            constructor_params: cbor::serialize(&params, "create subnet actor")?,
        };
        log::debug!("create subnet for init actor with params: {exec_params:?}");
        let init_params = cbor::serialize(&exec_params, "init subnet actor params")?;
        let message = MpoolPushMessage::new(
            INIT_ACTOR_ADDR,
            from,
            INIT_EXEC_METHOD_NUM,
            init_params.to_vec(),
        );

<<<<<<< HEAD
        let response = self.mpool_push_and_wait(message).await?;
        let address_raw = response.receipt.result;
        log::info!("created subnet at address: {address_raw:}");
=======
        let mem_push_response = self.lotus_client.mpool_push_message(message).await?;
        let message_cid = mem_push_response.cid()?;
        let nonce = mem_push_response.nonce;
        log::debug!(
            "create subnet message published with cid: {message_cid:?} and nonce: {nonce:?}"
        );

        let state_wait_response = self.lotus_client.state_wait_msg(message_cid, nonce).await?;
        let result = state_wait_response.receipt.parse_result_into::<InitExecReturn>()?;
        let addr = result.id_address;
        log::info!("created subnet result: {addr:}");
>>>>>>> c753b5f3

        Ok(addr)
    }

    async fn join_subnet(
        &self,
        subnet: SubnetID,
        from: Address,
        collateral: TokenAmount,
        params: JoinParams,
    ) -> Result<()> {
        if self.is_network_match(&subnet).await? {
            return Err(anyhow!("subnet actor being deployed in the wrong parent network, parent network names do not match"));
        }

        let to = subnet.subnet_actor();
        let mut message = MpoolPushMessage::new(
            to,
            from,
            ipc_subnet_actor::Method::Join as MethodNum,
            cbor::serialize(&params, "join subnet params")?.to_vec(),
        );
        message.value = collateral;

        self.mpool_push_and_wait(message).await?;
        log::info!("joined subnet: {subnet:}");

        Ok(())
    }

    async fn leave_subnet(&self, subnet: SubnetID, from: Address) -> Result<()> {
        if self.is_network_match(&subnet).await? {
            return Err(anyhow!("subnet actor being deployed in the wrong parent network, parent network names do not match"));
        }

        self.mpool_push_and_wait(MpoolPushMessage::new(
            subnet.subnet_actor(),
            from,
            ipc_subnet_actor::Method::Leave as MethodNum,
            vec![],
        )).await?;
        log::info!("left subnet: {subnet:}");

        Ok(())
    }

    async fn kill_subnet(&self, subnet: SubnetID, from: Address) -> Result<()> {
        if self.is_network_match(&subnet).await? {
            return Err(anyhow!("subnet actor being deployed in the wrong parent network, parent network names do not match"));
        }

        self.mpool_push_and_wait(MpoolPushMessage::new(
            subnet.subnet_actor(),
            from,
            ipc_subnet_actor::Method::Kill as MethodNum,
            vec![],
        )).await?;
        log::info!("left subnet: {subnet:}");

        Ok(())
    }

    async fn submit_checkpoint(
        &self,
        _subnet: SubnetID,
        _from: Address,
        _ch: Checkpoint,
    ) -> Result<()> {
        panic!("not implemented")
    }

    async fn list_child_subnets(&self, _subnet: SubnetID) -> Result<HashMap<SubnetID, SubnetInfo>> {
        panic!("not implemented")
    }
}

impl<T: JsonRpcClient + Send + Sync> LotusSubnetManager<T> {
    pub fn new(lotus_client: LotusJsonRPCClient<T>) -> Self {
        Self { lotus_client }
    }

    /// Publish the message to memory pool and wait for the response
    async fn mpool_push_and_wait(&self, message: MpoolPushMessage) -> Result<StateWaitMsgResponse> {
        let mem_push_response = self.lotus_client.mpool_push_message(message).await?;

        let message_cid = mem_push_response.cid()?;
        let nonce = mem_push_response.nonce;
        log::debug!("message published with cid: {message_cid:?} and nonce: {nonce:?}");

        self.lotus_client.state_wait_msg(message_cid, nonce).await
    }

    /// Checks the `network` is the one we are currently talking to.
    async fn is_network_match(&self, network: &SubnetID) -> Result<bool> {
        let network_name = self.lotus_client.state_network_name().await?;
        log::debug!("current network name: {network_name:?}, to check network: {:?}", network.to_string());

        Ok(network.to_string() == network_name)
    }

    /// Obtain the actor code cid of `ipc_subnet_actor` only, since this is the
    /// code cid we are interested in.
    async fn get_subnet_actor_code_cid(&self) -> Result<Cid> {
        let network_version = self.lotus_client.state_network_version(vec![]).await?;
        log::debug!("received network version: {network_version:?}");

        let mut cid_map = self
            .lotus_client
            .state_actor_code_cids(network_version)
            .await?;

        cid_map
            .remove(MANIFEST_ID)
            .ok_or_else(|| anyhow!("actor cid not found"))
    }
}<|MERGE_RESOLUTION|>--- conflicted
+++ resolved
@@ -6,12 +6,8 @@
 use async_trait::async_trait;
 use cid::Cid;
 use fil_actors_runtime::{builtin::singletons::INIT_ACTOR_ADDR, cbor};
-<<<<<<< HEAD
+use fil_actors_runtime::types::{INIT_EXEC_METHOD_NUM, InitExecParams, InitExecReturn};
 use fvm_shared::{address::Address, econ::TokenAmount, MethodNum};
-=======
-use fil_actors_runtime::types::{INIT_EXEC_METHOD_NUM, InitExecParams, InitExecReturn};
-use fvm_shared::{address::Address, econ::TokenAmount};
->>>>>>> c753b5f3
 use ipc_gateway::Checkpoint;
 use ipc_sdk::subnet_id::SubnetID;
 use ipc_subnet_actor::{ConstructParams, JoinParams, types::MANIFEST_ID};
@@ -41,11 +37,6 @@
             init_params.to_vec(),
         );
 
-<<<<<<< HEAD
-        let response = self.mpool_push_and_wait(message).await?;
-        let address_raw = response.receipt.result;
-        log::info!("created subnet at address: {address_raw:}");
-=======
         let mem_push_response = self.lotus_client.mpool_push_message(message).await?;
         let message_cid = mem_push_response.cid()?;
         let nonce = mem_push_response.nonce;
@@ -57,7 +48,6 @@
         let result = state_wait_response.receipt.parse_result_into::<InitExecReturn>()?;
         let addr = result.id_address;
         log::info!("created subnet result: {addr:}");
->>>>>>> c753b5f3
 
         Ok(addr)
     }
@@ -69,7 +59,7 @@
         collateral: TokenAmount,
         params: JoinParams,
     ) -> Result<()> {
-        if self.is_network_match(&subnet).await? {
+        if !self.is_network_match(&subnet).await? {
             return Err(anyhow!("subnet actor being deployed in the wrong parent network, parent network names do not match"));
         }
 
@@ -89,7 +79,7 @@
     }
 
     async fn leave_subnet(&self, subnet: SubnetID, from: Address) -> Result<()> {
-        if self.is_network_match(&subnet).await? {
+        if !self.is_network_match(&subnet).await? {
             return Err(anyhow!("subnet actor being deployed in the wrong parent network, parent network names do not match"));
         }
 
@@ -105,7 +95,7 @@
     }
 
     async fn kill_subnet(&self, subnet: SubnetID, from: Address) -> Result<()> {
-        if self.is_network_match(&subnet).await? {
+        if !self.is_network_match(&subnet).await? {
             return Err(anyhow!("subnet actor being deployed in the wrong parent network, parent network names do not match"));
         }
 
