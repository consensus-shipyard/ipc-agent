use crate::error::Error;
use async_trait::async_trait;
use clap::Args;

/// The trait that represents the abstraction of a command line handler. To implement a new command
/// line operation, implement this trait and register it, see `register::register_cli_command` for
/// how to register.
///
/// Note that this trait does not support a stateful implementation as we assume CLI commands are all
/// constructed from scratch.
#[async_trait]
pub trait CommandLineHandler {
<<<<<<< HEAD
    /// The command line argument to process.
=======
    /// Abstraction for command line operations.
>>>>>>> 095b5e1c
    ///
    /// NOTE that this parameter is used to generate the command line arguments.
    /// Currently we are directly integrating with `clap` crate. In the future we can use our own
    /// implementation to abstract away external crates. But this should be good for now.
    type Argument: std::fmt::Debug + Args;

    /// Handles the request and produces a response string.
    async fn handle(request: &Self::Argument) -> Result<String, Error>;
}<|MERGE_RESOLUTION|>--- conflicted
+++ resolved
@@ -1,26 +1,20 @@
-use crate::error::Error;
 use async_trait::async_trait;
 use clap::Args;
 
 /// The trait that represents the abstraction of a command line handler. To implement a new command
-/// line operation, implement this trait and register it, see `register::register_cli_command` for
-/// how to register.
+/// line operation, implement this trait and register it.
 ///
 /// Note that this trait does not support a stateful implementation as we assume CLI commands are all
 /// constructed from scratch.
 #[async_trait]
 pub trait CommandLineHandler {
-<<<<<<< HEAD
-    /// The command line argument to process.
-=======
-    /// Abstraction for command line operations.
->>>>>>> 095b5e1c
+    /// Abstraction for command line operations arguments.
     ///
     /// NOTE that this parameter is used to generate the command line arguments.
     /// Currently we are directly integrating with `clap` crate. In the future we can use our own
     /// implementation to abstract away external crates. But this should be good for now.
-    type Argument: std::fmt::Debug + Args;
+    type Arguments: std::fmt::Debug + Args;
 
     /// Handles the request and produces a response string.
-    async fn handle(request: &Self::Argument) -> Result<String, Error>;
+    async fn handle(arguments: &Self::Arguments) -> anyhow::Result<()>;
 }