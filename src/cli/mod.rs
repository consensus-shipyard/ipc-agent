--- conflicted
+++ resolved
@@ -1,9 +1,5 @@
-<<<<<<< HEAD
 mod commands;
 
-use crate::error::Error;
-=======
->>>>>>> c43ad3f6
 use async_trait::async_trait;
 use clap::Args;
 
