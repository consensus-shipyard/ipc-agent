// Copyright 2022-2023 Protocol Labs
// SPDX-License-Identifier: MIT
//! Provides a simple way of reading configuration files.
//!
//! Reads a TOML config file for the IPC Agent and deserializes it in a type-safe way into a
//! [`Config`] struct.

mod deserialize;
mod server;
mod subnet;
mod hot;

#[cfg(test)]
mod tests;

use std::collections::HashMap;
use std::fs;
use std::path::Path;

use anyhow::Result;
use serde::Deserialize;
pub use server::Server;
pub use server::JSON_RPC_ENDPOINT;
<<<<<<< HEAD
pub use hot::HotReloadingConfig;
=======
pub use subnet::Subnet;
>>>>>>> 82564ebf

pub const JSON_RPC_VERSION: &str = "2.0";
pub const IPC_GATEWAY_ADDR: u64 = 64;

/// The top-level struct representing the config. Calls to [`Config::from_file`] deserialize into
/// this struct.
#[derive(Deserialize, Clone)]
pub struct Config {
    pub server: Server,
    pub subnets: HashMap<String, Subnet>,
}

impl Config {
    /// Reads a TOML configuration in the `s` string and returns a [`Config`] struct.
    pub fn from_toml_str(s: &str) -> Result<Self> {
        let config = toml::from_str(s)?;
        Ok(config)
    }

    /// Reads a TOML configuration file specified in the `path` and returns a [`Config`] struct.
    pub fn from_file(path: impl AsRef<Path>) -> Result<Self> {
        let contents = fs::read_to_string(path)?;
        let config: Config = Config::from_toml_str(contents.as_str())?;
        Ok(config)
    }
<<<<<<< HEAD
=======
}

#[cfg(test)]
mod tests {
    use std::net::SocketAddr;
    use std::str::FromStr;

    use fvm_shared::address::Address;
    use indoc::formatdoc;
    use ipc_sdk::subnet_id::{SubnetID, ROOTNET_ID};
    use url::Url;

    use crate::config::Config;

    // Arguments for the config's fields
    const SERVER_JSON_RPC_ADDR: &str = "127.0.0.1:3030";
    const ROOT_ID: &str = "/root";
    const CHILD_ID: &str = "/root/f0100";
    const ROOT_AUTH_TOKEN: &str = "ROOT_AUTH_TOKEN";
    const CHILD_AUTH_TOKEN: &str = "CHILD_AUTH_TOKEN";
    const JSONRPC_API_HTTP: &str = "https://example.org/rpc/v0";
    const JSONRPC_API_WS: &str = "ws://example.org/rpc/v0";
    const ACCOUNT_ADDRESS: &str =
        "f3thgjtvoi65yzdcoifgqh6utjbaod3ukidxrx34heu34d6avx6z7r5766t5jqt42a44ehzcnw3u5ehz47n42a";

    #[test]
    fn check_server_config() {
        let config = read_config().server;
        assert_eq!(
            config.json_rpc_address,
            SocketAddr::from_str(SERVER_JSON_RPC_ADDR).unwrap(),
            "invalid server rpc address"
        );
    }

    #[test]
    fn check_subnets_config() {
        let config = read_config().subnets;

        let root = &config["root"];
        assert_eq!(root.id, *ROOTNET_ID);
        assert_eq!(
            root.jsonrpc_api_http,
            Url::from_str(JSONRPC_API_HTTP).unwrap()
        );
        assert_eq!(
            root.jsonrpc_api_ws.as_ref().unwrap(),
            &Url::from_str(JSONRPC_API_WS).unwrap()
        );
        assert_eq!(root.auth_token.as_ref().unwrap(), ROOT_AUTH_TOKEN);

        let child = &config["child"];
        assert_eq!(child.id, SubnetID::from_str(CHILD_ID).unwrap(),);
        assert_eq!(
            child.jsonrpc_api_http,
            Url::from_str(JSONRPC_API_HTTP).unwrap(),
        );
        assert_eq!(child.auth_token.as_ref().unwrap(), CHILD_AUTH_TOKEN,);
        assert_eq!(
            child.accounts.as_ref(),
            vec![Address::from_str(ACCOUNT_ADDRESS).unwrap()],
        );
    }

    fn read_config() -> Config {
        let config_str = formatdoc!(
            r#"
            [server]
            json_rpc_address = "{SERVER_JSON_RPC_ADDR}"

            [subnets]

            [subnets.root]
            id = "{ROOT_ID}"
            jsonrpc_api_http = "{JSONRPC_API_HTTP}"
            jsonrpc_api_ws = "{JSONRPC_API_WS}"
            auth_token = "{ROOT_AUTH_TOKEN}"

            [subnets.child]
            id = "{CHILD_ID}"
            jsonrpc_api_http = "{JSONRPC_API_HTTP}"
            auth_token = "{CHILD_AUTH_TOKEN}"
            accounts = ["{ACCOUNT_ADDRESS}"]
        "#
        );

        Config::from_toml_str(config_str.as_str()).unwrap()
    }
>>>>>>> 82564ebf
}<|MERGE_RESOLUTION|>--- conflicted
+++ resolved
@@ -6,9 +6,9 @@
 //! [`Config`] struct.
 
 mod deserialize;
+mod hot;
 mod server;
 mod subnet;
-mod hot;
 
 #[cfg(test)]
 mod tests;
@@ -18,14 +18,11 @@
 use std::path::Path;
 
 use anyhow::Result;
+pub use hot::HotReloadingConfig;
 use serde::Deserialize;
 pub use server::Server;
 pub use server::JSON_RPC_ENDPOINT;
-<<<<<<< HEAD
-pub use hot::HotReloadingConfig;
-=======
 pub use subnet::Subnet;
->>>>>>> 82564ebf
 
 pub const JSON_RPC_VERSION: &str = "2.0";
 pub const IPC_GATEWAY_ADDR: u64 = 64;
@@ -51,95 +48,4 @@
         let config: Config = Config::from_toml_str(contents.as_str())?;
         Ok(config)
     }
-<<<<<<< HEAD
-=======
-}
-
-#[cfg(test)]
-mod tests {
-    use std::net::SocketAddr;
-    use std::str::FromStr;
-
-    use fvm_shared::address::Address;
-    use indoc::formatdoc;
-    use ipc_sdk::subnet_id::{SubnetID, ROOTNET_ID};
-    use url::Url;
-
-    use crate::config::Config;
-
-    // Arguments for the config's fields
-    const SERVER_JSON_RPC_ADDR: &str = "127.0.0.1:3030";
-    const ROOT_ID: &str = "/root";
-    const CHILD_ID: &str = "/root/f0100";
-    const ROOT_AUTH_TOKEN: &str = "ROOT_AUTH_TOKEN";
-    const CHILD_AUTH_TOKEN: &str = "CHILD_AUTH_TOKEN";
-    const JSONRPC_API_HTTP: &str = "https://example.org/rpc/v0";
-    const JSONRPC_API_WS: &str = "ws://example.org/rpc/v0";
-    const ACCOUNT_ADDRESS: &str =
-        "f3thgjtvoi65yzdcoifgqh6utjbaod3ukidxrx34heu34d6avx6z7r5766t5jqt42a44ehzcnw3u5ehz47n42a";
-
-    #[test]
-    fn check_server_config() {
-        let config = read_config().server;
-        assert_eq!(
-            config.json_rpc_address,
-            SocketAddr::from_str(SERVER_JSON_RPC_ADDR).unwrap(),
-            "invalid server rpc address"
-        );
-    }
-
-    #[test]
-    fn check_subnets_config() {
-        let config = read_config().subnets;
-
-        let root = &config["root"];
-        assert_eq!(root.id, *ROOTNET_ID);
-        assert_eq!(
-            root.jsonrpc_api_http,
-            Url::from_str(JSONRPC_API_HTTP).unwrap()
-        );
-        assert_eq!(
-            root.jsonrpc_api_ws.as_ref().unwrap(),
-            &Url::from_str(JSONRPC_API_WS).unwrap()
-        );
-        assert_eq!(root.auth_token.as_ref().unwrap(), ROOT_AUTH_TOKEN);
-
-        let child = &config["child"];
-        assert_eq!(child.id, SubnetID::from_str(CHILD_ID).unwrap(),);
-        assert_eq!(
-            child.jsonrpc_api_http,
-            Url::from_str(JSONRPC_API_HTTP).unwrap(),
-        );
-        assert_eq!(child.auth_token.as_ref().unwrap(), CHILD_AUTH_TOKEN,);
-        assert_eq!(
-            child.accounts.as_ref(),
-            vec![Address::from_str(ACCOUNT_ADDRESS).unwrap()],
-        );
-    }
-
-    fn read_config() -> Config {
-        let config_str = formatdoc!(
-            r#"
-            [server]
-            json_rpc_address = "{SERVER_JSON_RPC_ADDR}"
-
-            [subnets]
-
-            [subnets.root]
-            id = "{ROOT_ID}"
-            jsonrpc_api_http = "{JSONRPC_API_HTTP}"
-            jsonrpc_api_ws = "{JSONRPC_API_WS}"
-            auth_token = "{ROOT_AUTH_TOKEN}"
-
-            [subnets.child]
-            id = "{CHILD_ID}"
-            jsonrpc_api_http = "{JSONRPC_API_HTTP}"
-            auth_token = "{CHILD_AUTH_TOKEN}"
-            accounts = ["{ACCOUNT_ADDRESS}"]
-        "#
-        );
-
-        Config::from_toml_str(config_str.as_str()).unwrap()
-    }
->>>>>>> 82564ebf
 }