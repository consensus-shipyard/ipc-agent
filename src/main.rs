<<<<<<< HEAD
fn main() {}
=======
mod cli;
mod config;
mod jsonrpc;
mod lotus;
mod manager;
mod server;

#[tokio::main]
async fn main() {
    cli::cli().await;
}
>>>>>>> fbce5118
<|MERGE_RESOLUTION|>--- conflicted
+++ resolved
@@ -1,15 +1,6 @@
-<<<<<<< HEAD
-fn main() {}
-=======
-mod cli;
-mod config;
-mod jsonrpc;
-mod lotus;
-mod manager;
-mod server;
+use ipc_agent::cli;
 
 #[tokio::main]
 async fn main() {
     cli::cli().await;
-}
->>>>>>> fbce5118
+}