--- conflicted
+++ resolved
@@ -18,12 +18,6 @@
 cid = { version = "0.8.3", default-features = false, features = ["serde-codec"] }
 tokio = { version = "1.16", features = ["full"] }
 tokio-tungstenite = { version = "0.18.0", features = ["native-tls"] }
-<<<<<<< HEAD
-url = "2.3.1"
-warp = "0.3.3"
-bytes = "1.4.0"
-serde = { version = "1.0.152", features = ["derive"]}
-=======
 derive_builder = "0.12.0"
 num-traits = "0.2.15"
 env_logger = "0.10.0"
@@ -31,7 +25,8 @@
 strum = { version = "0.24", features = ["derive"] }
 toml = "0.7.2"
 url = { version = "2.3.1", features = ["serde"] }
-
+warp = "0.3.3"
+bytes = "1.4.0"
 fvm_shared = {workspace = true}
 fil_actors_runtime = {workspace = true}
 ipc-sdk = { workspace = true }
@@ -40,4 +35,3 @@
 fvm_shared = { version = "=3.0.0-alpha.17", default-features = false }
 fil_actors_runtime = { git = "https://github.com/consensus-shipyard/fvm-utils", features = ["fil-actor"] }
 ipc-sdk = { git = "https://github.com/consensus-shipyard/ipc-actors.git" }
->>>>>>> 04032471
