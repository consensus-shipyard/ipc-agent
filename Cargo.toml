--- conflicted
+++ resolved
@@ -15,26 +15,22 @@
 reqwest = { version = "0.11.13", features = ["json"] }
 serde = { version = "1.0.152", features = ["derive"] }
 serde_json = "1.0.91"
-serde = { version = "1.0.152", features = ["derive"]}
 cid = { version = "0.8.3", default-features = false, features = ["serde-codec"] }
 tokio = { version = "1.16", features = ["full"] }
 tokio-tungstenite = { version = "0.18.0", features = ["native-tls"] }
-<<<<<<< HEAD
-url = "2.3.1"
 derive_builder = "0.12.0"
 num-traits = "0.2.15"
-fvm_shared = {workspace = true}
-fil_actors_runtime = {workspace = true}
 env_logger = "0.10.0"
 base64 = "0.21.0"
 strum = { version = "0.24", features = ["derive"] }
+toml = "0.7.2"
+url = { version = "2.3.1", features = ["serde"] }
+
+fvm_shared = {workspace = true}
+fil_actors_runtime = {workspace = true}
+ipc-sdk = { workspace = true }
 
 [workspace.dependencies]
 fvm_shared = { version = "=3.0.0-alpha.17", default-features = false }
 fil_actors_runtime = { git = "https://github.com/consensus-shipyard/fvm-utils", features = ["fil-actor"] }
-=======
-toml = "0.7.2"
-url = { version = "2.3.1", features = ["serde"] }
 ipc-sdk = { git = "https://github.com/consensus-shipyard/ipc-actors.git" }
-fvm_shared = { version = "3.0.0-alpha.17", default-features = false }
->>>>>>> ce60b813
